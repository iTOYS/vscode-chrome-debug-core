/*---------------------------------------------------------
 * Copyright (C) Microsoft Corporation. All rights reserved.
 *--------------------------------------------------------*/

import { DebugProtocol } from 'vscode-debugprotocol';
import { OutputEvent } from 'vscode-debugadapter';
import { fillErrorDetails } from './utils';

/* __GDPR__FRAGMENT__
   "IExecutionResultTelemetryProperties" : {
        "successful" : { "classification": "SystemMetaData", "purpose": "PerformanceAndHealth" },
        "exceptionType" : { "classification": "SystemMetaData", "purpose": "PerformanceAndHealth" },
        "exceptionMessage" : { "classification": "SystemMetaData", "purpose": "PerformanceAndHealth" },
        "exceptionName" : { "classification": "SystemMetaData", "purpose": "PerformanceAndHealth" },
        "startTime" : { "classification": "SystemMetaData", "purpose": "PerformanceAndHealth" },
        "timeTakenInMilliseconds" : { "classification": "SystemMetaData", "purpose": "PerformanceAndHealth" }
   }
 */
export type ExceptionType = 'uncaughtException' | 'unhandledRejection' | 'firstChance';
export interface  IExecutionResultTelemetryProperties {
    // There is an issue on some clients and reportEvent only currently accept strings properties,
    // hence all the following properties must be strings.
    successful?: 'true' | 'false';
    exceptionType?: ExceptionType;
    exceptionMessage?: string;
    exceptionName?: string;
<<<<<<< HEAD
    exceptionStack?: string;
    exceptionId?: string;
=======
>>>>>>> ed1f9db0
    startTime?: string;
    timeTakenInMilliseconds?: string;
}

export interface ITelemetryReporter {
    reportEvent(name: string, data?: any): void;
    setupEventHandler(_sendEvent: (event: DebugProtocol.Event) => void): void;
}

export class TelemetryReporter implements ITelemetryReporter {
    private _sendEvent: (event: DebugProtocol.Event) => void;
    private _globalTelemetryProperties: any = {};

    reportEvent(name: string, data?: any): void {
        if (this._sendEvent) {
            const combinedData = Object.assign({}, this._globalTelemetryProperties, data);
            const event = new OutputEvent(name, 'telemetry', combinedData);
            this._sendEvent(event);
        }
    }

    setupEventHandler(_sendEvent: (event: DebugProtocol.Event) => void): void {
        this._sendEvent = _sendEvent;
    }

    public addCustomGlobalProperty(additionalGlobalTelemetryProperties: any): void {
        Object.assign(this._globalTelemetryProperties, additionalGlobalTelemetryProperties);
    }
}

// If you add an async global property, all events after that will include it
export class AsyncGlobalPropertiesTelemetryReporter implements ITelemetryReporter {
    private _actionsQueue = Promise.resolve() as Promise<any>;

    constructor(private _telemetryReporter: TelemetryReporter) {
        // We just store the parameter
    }

    public reportEvent(name: string, data?: any): void {
        /*
         * TODO: Put this code back after VS stops dropping telemetry events that happen after fatal errors, and disconnecting...
         * VS has a bug where it drops telemetry events that happen after a fatal error, or after the DA starts disconnecting. Our
         * temporary workaround is to make telemetry sync, so it'll likely be sent before we send the fatal errors, etc...
        this._actionsQueue = this._actionsQueue.then(() => // We block the report event until all the addCustomGlobalProperty have finished
            this._telemetryReporter.reportEvent(name, data));
         */
        this._telemetryReporter.reportEvent(name, data);
    }

    public setupEventHandler(_sendEvent: (event: DebugProtocol.Event) => void): void {
        this._telemetryReporter.setupEventHandler(_sendEvent);
    }

    public addCustomGlobalProperty(additionalGlobalPropertiesPromise: Promise<any> | any): void {
        const reportedPropertyP = Promise.resolve(additionalGlobalPropertiesPromise).then(
            property => this._telemetryReporter.addCustomGlobalProperty(property),
            rejection => this.reportErrorWhileWaitingForProperty(rejection));
        this._actionsQueue = Promise.all([this._actionsQueue, reportedPropertyP]);
    }

    private reportErrorWhileWaitingForProperty(rejection: any): void {
        let properties: IExecutionResultTelemetryProperties = {};
        properties.successful = 'false';
        properties.exceptionType = 'firstChance';
        fillErrorDetails(properties, rejection);
        this._telemetryReporter.reportEvent('error-while-adding-custom-global-property', properties);
    }
}

export class NullTelemetryReporter implements ITelemetryReporter {
    reportEvent(name: string, data?: any): void {
        // no-op
    }

    setupEventHandler(_sendEvent: (event: DebugProtocol.Event) => void): void {
        // no-op
    }

}

export const DefaultTelemetryIntervalInMilliseconds = 10000;

export class BatchTelemetryReporter {
    private _eventBuckets: {[eventName: string]: any};
    private _timer: NodeJS.Timer;

    public constructor(private _telemetryReporter: ITelemetryReporter, private _cadenceInMilliseconds: number = DefaultTelemetryIntervalInMilliseconds) {
        this.reset();
        this.setup();
    }

    public reportEvent(name: string, data?: any): void {
        if (!this._eventBuckets[name]) {
            this._eventBuckets[name] = [];
        }

        this._eventBuckets[name].push(data);
    }

    public finalize(): void {
        this.send();
        clearInterval(this._timer);
    }

    private setup(): void {
        this._timer = setInterval(() => this.send(), this._cadenceInMilliseconds);
    }

    private reset(): void {
        this._eventBuckets = {};
    }

    private send(): void {
        for (const eventName in this._eventBuckets) {
            const bucket = this._eventBuckets[eventName];
            let properties = BatchTelemetryReporter.transfromBucketData(bucket);
            this._telemetryReporter.reportEvent(eventName, properties);
        }

        this.reset();
    }
    /**
     * Transfrom the bucket of events data from the form:
     * [{
     *  p1: v1,
     *  p2: v2
     * },
     * {
     *  p1: w1,
     *  p2: w2
     *  p3: w3
     * }]
     *
     * to
     * {
     *   p1: [v1,   w1],
     *   p2: [v2,   w2],
     *   p3: [null, w3]
     * }
     *
     *
     * The later form is easier for downstream telemetry analysis.
     */
    private static transfromBucketData(bucketForEventType: any[]): {[groupedPropertyValue: string]: string} {
        const allPropertyNamesInTheBucket = BatchTelemetryReporter.collectPropertyNamesFromAllEvents(bucketForEventType);
        let properties = {};

        // Create a holder for all potential property names.
        for (const key of allPropertyNamesInTheBucket) {
            properties[`aggregated.${key}`] = [];
        }

        // Run through all the events in the bucket, collect the values for each property name.
        for (const event of bucketForEventType) {
            for (const propertyName of allPropertyNamesInTheBucket) {
                properties[`aggregated.${propertyName}`].push(event[propertyName] === undefined ? null : event[propertyName]);
            }
        }

        // Serialize each array as the final aggregated property value.
        for (const propertyName of allPropertyNamesInTheBucket) {
            properties[`aggregated.${propertyName}`] = JSON.stringify(properties[`aggregated.${propertyName}`]);
        }

        return properties;
    }

    /**
     * Get the property keys from all the entries of a event bucket:
     *
     * So
     * [{
     *  p1: v1,
     *  p2: v2
     * },
     * {
     *  p1: w1,
     *  p2: w2
     *  p3: w3
     * }]
     *
     * will return ['p1', 'p2', 'p3']
     */
    private static collectPropertyNamesFromAllEvents(bucket: any[]): string[] {
        let propertyNamesSet = {};
        for (const entry of bucket) {
            for (const key of Object.keys(entry)) {
                propertyNamesSet[key] = true;
            }
        }
        return Object.keys(propertyNamesSet);
    }
}

export interface ITelemetryPropertyCollector {
    getProperties(): {[propertyName: string]: string};
    addTelemetryProperty(propertyName: string, value: string): void;
}

export class TelemetryPropertyCollector implements ITelemetryPropertyCollector {
    private _properties: {[propertyName: string]: string} = {};

    public getProperties() {
        return this._properties;
    }

    public addTelemetryProperty(propertyName: string, value: string) {
        this._properties[propertyName] = value;
    }
}

export const telemetry = new AsyncGlobalPropertiesTelemetryReporter(new TelemetryReporter());<|MERGE_RESOLUTION|>--- conflicted
+++ resolved
@@ -24,11 +24,8 @@
     exceptionType?: ExceptionType;
     exceptionMessage?: string;
     exceptionName?: string;
-<<<<<<< HEAD
     exceptionStack?: string;
     exceptionId?: string;
-=======
->>>>>>> ed1f9db0
     startTime?: string;
     timeTakenInMilliseconds?: string;
 }
